import argparse
import os
from langchain_core.runnables import Runnable
from langchain_core.tools import tool
import whisper

from .segment_saver import SegmentSaver


@tool
def transcribe_diarize_whisperx(audio_path: str):
    """Transkribiert Audio auf Deutsch mit WhisperX und Speaker-Diarization.

    Returns a dict with ``text`` and ``segments`` keys so downstream code can
    further process the diarized segments.
    """
    import torch
    import whisperx

    assert os.path.exists(audio_path), f"Datei nicht gefunden: {audio_path}"
    device = "cuda" if torch.cuda.is_available() else "cpu"

    """ Changed to int8, to see if it works on collab"""
    model = whisperx.load_model("medium", device=device, language="de", compute_type="int8")
    result = model.transcribe(audio_path)

    align_model, metadata = whisperx.load_align_model(
        language_code="de", device=device
    )
    aligned_output = whisperx.align(
        result["segments"], align_model, metadata, audio_path, device=device
    )
    word_segments = aligned_output["word_segments"]
    print(type(word_segments))
    print(word_segments[:2])  # Now it's safe to preview

    token = os.getenv("HF_TOKEN")  # set this in Colab/terminal
    diarize_model = whisperx.DiarizationPipeline(device=device, use_auth_token=token)
    diarize_segments = diarize_model(audio_path)

    result_with_speakers = whisperx.assign_word_speakers(
        diarize_segments, aligned_output
    )

    words = result_with_speakers["word_segments"]

    # Build a formatted string while keeping the raw segment information so it
    # can be persisted elsewhere.
    lines = []
    current_speaker = None
    current_line = ""
    for word in words:
        speaker = word.get("speaker", "Speaker")
        if speaker != current_speaker:
            if current_line:
                lines.append(f"[{current_speaker}] {current_line.strip()}")
                current_line = ""
            current_speaker = speaker
        word_text = word.get("text", word.get("word", ""))
        # ensure SegmentSaver can access the spoken text
        word["text"] = word_text
        current_line += word_text + " "
    if current_line:
        lines.append(f"[{current_speaker}] {current_line.strip()}")

    text = "\n".join(lines)
    return {"text": text, "segments": words}


@tool
def transcribe_audio_whisper(audio_path: str) -> str:
    """Transkribiert deutsche Sprache aus einer Audiodatei mit Whisper."""
    assert os.path.exists(audio_path), f"Datei nicht gefunden: {audio_path}"
    """ Larger Model performed better """
    """model = whisper.load_model("large-v3")"""
    model = whisper.load_model("base")
    result = model.transcribe(audio_path, language=None, temperature=0.3)
    return result["text"].strip()


class TranscriptionOnlyWorkflow(Runnable):
    """Workflow zur reinen Transkription von Audio mit Whisper."""

    def invoke(self, audio_path: str) -> str:
        text = transcribe_audio_whisper.invoke(audio_path)
        print("📄 Transkribierter Text:\n")
        print(text)
        return text


class WhisperXDiarizationWorkflow(Runnable):
    """Workflow für Transkription und Speaker-Diarization mit WhisperX.

    The workflow optionally stores each diarized segment to ChromaDB using
    :class:`SegmentSaver`.
    """

    def invoke(self, audio_path: str, db_path: str = "segment_db", clip_dir: str = "clips") -> str:
        result = transcribe_diarize_whisperx.invoke(audio_path)
        if isinstance(result, dict):
            text = result.get("text", "")
            segments = result.get("segments", [])
        else:
            text = str(result)
            segments = []

        print("📄 Transkription mit Sprecherlabels:\n")
        print(text)

        if segments:
<<<<<<< HEAD
=======
            # Log the first segment for easier debugging
            print("First diarized segment:", segments[0])
>>>>>>> 3f5e8b5d
            saver = SegmentSaver(db_path=db_path, output_dir=clip_dir)
            for segment in segments:
                segment["audio_path"] = audio_path
                saver.invoke(segment)

        return text


def main():
    parser = argparse.ArgumentParser(
        description="Transkription deutscher Audiodateien mit optionaler Diarization."
    )
    parser.add_argument("audio", help="Pfad zur Audiodatei (WAV/MP3)")
    parser.add_argument(
        "--diarize",
        action="store_true",
        help="Speaker-Diarization mit WhisperX verwenden",
    )
    parser.add_argument(
        "--db-path",
        default="segment_db",
        help="Pfad zum ChromaDB-Verzeichnis",
    )
    parser.add_argument(
        "--clip-dir",
        default="clips",
        help="Verzeichnis zum Speichern der Audio-Schnipsel",
    )
    args = parser.parse_args()

    if args.diarize:
        workflow = WhisperXDiarizationWorkflow()
        _ = workflow.invoke(args.audio, db_path=args.db_path, clip_dir=args.clip_dir)
    else:
        workflow = TranscriptionOnlyWorkflow()
        _ = workflow.invoke(args.audio)


if __name__ == "__main__":
    main()<|MERGE_RESOLUTION|>--- conflicted
+++ resolved
@@ -108,11 +108,9 @@
         print(text)
 
         if segments:
-<<<<<<< HEAD
-=======
             # Log the first segment for easier debugging
             print("First diarized segment:", segments[0])
->>>>>>> 3f5e8b5d
+        ChromaDB-Implementation
             saver = SegmentSaver(db_path=db_path, output_dir=clip_dir)
             for segment in segments:
                 segment["audio_path"] = audio_path
