--- conflicted
+++ resolved
@@ -148,18 +148,11 @@
     segments = [
         {"segment": 0, "speaker": "A", "start": 0.0, "end": 0.1, "text": "hi"},
         {"segment": 0, "speaker": "A", "start": 0.1, "end": 0.2, "text": "there"},
-<<<<<<< HEAD
-        {"segment": 0, "speaker": "A", "start": 0.2, "end": 0.3, "text": "now"},
-        {"segment": 0, "speaker": "B", "start": 0.3, "end": 0.4, "text": "um"},
-        {"segment": 0, "speaker": "B", "start": 0.4, "end": 0.5, "text": "yes"},
-        {"segment": 0, "speaker": "B", "start": 0.5, "end": 0.6, "text": "indeed"},
-        {"segment": 0, "speaker": "A", "start": 0.6, "end": 0.7, "text": "ok"},
-=======
+
         {"segment": 0, "speaker": "B", "start": 0.2, "end": 0.3, "text": "um"},
         {"segment": 0, "speaker": "B", "start": 0.3, "end": 0.4, "text": "yes"},
         {"segment": 0, "speaker": "B", "start": 0.4, "end": 0.5, "text": "indeed"},
         {"segment": 0, "speaker": "A", "start": 0.5, "end": 0.6, "text": "ok"},
->>>>>>> 0766dea5
         {"segment": 1, "speaker": "A", "start": 0.7, "end": 0.8, "text": "bye"},
     ]
     result = _group_utterances(
@@ -170,48 +163,15 @@
     )
     assert len(result) == 3
     assert [utt["text"] for utt in result] == [
-<<<<<<< HEAD
-        "hi there now",
-        "um yes indeed",
-        "ok bye",
-    ]
-    assert result[0]["is_backchannel"] is True
-=======
         "hi there",
         "um yes indeed",
         "ok bye",
     ]
     assert "is_backchannel" not in result[0]
->>>>>>> 0766dea5
     assert result[1]["is_backchannel"] is True
     assert "is_backchannel" not in result[2]
 
 
-<<<<<<< HEAD
-def test_run_logic_requires_two_speakers_meeting_threshold():
-    segments = [
-        {"segment": 0, "speaker": "A", "start": 0.0, "end": 0.1, "text": "w1"},
-        {"segment": 0, "speaker": "A", "start": 0.1, "end": 0.2, "text": "w2"},
-        {"segment": 0, "speaker": "A", "start": 0.2, "end": 0.3, "text": "w3"},
-        {"segment": 0, "speaker": "A", "start": 0.3, "end": 0.4, "text": "w4"},
-        {"segment": 0, "speaker": "A", "start": 0.4, "end": 0.5, "text": "w5"},
-        {"segment": 0, "speaker": "A", "start": 0.5, "end": 0.6, "text": "w6"},
-        {"segment": 0, "speaker": "A", "start": 0.6, "end": 0.7, "text": "w7"},
-        {"segment": 0, "speaker": "B", "start": 0.7, "end": 0.8, "text": "w8"},
-    ]
-    result = _group_utterances(
-        segments,
-        multi_spk_seg_min_words=8,
-        backchannel_run_min_words=3,
-    )
-    assert len(result) == 1
-    assert result[0]["speaker"] == "A"
-    assert result[0]["text"] == "w1 w2 w3 w4 w5 w6 w7 w8"
-    assert "is_backchannel" not in result[0]
-
-
-=======
->>>>>>> 0766dea5
 def test_same_segment_id_overrides_gap():
     segments = [
         {"speaker": "s1", "start": 0.0, "end": 0.5, "word": "Hallo", "segment": 0},
