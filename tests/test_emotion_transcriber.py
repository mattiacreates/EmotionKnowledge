--- conflicted
+++ resolved
@@ -52,16 +52,6 @@
     assert annotator.captured.get("truncation") is True
     assert result.startswith("[happy]")
 
-
-<<<<<<< HEAD
-def test_transcriber_uses_stub_when_transformers_missing():
-    """AudioTranscriber should fall back to the stub pipeline when the real
-    transformers package isn't installed."""
-    if importlib.util.find_spec("transformers") is not None:
-        pytest.skip("transformers package is available")
-    transcriber = AudioTranscriber()
-    assert transcriber.pipeline.__class__.__name__ == "PipelineStub"
-=======
 def test_transcriber_passes_pipeline_kwargs():
     """AudioTranscriber should initialize the HF pipeline with expected kwargs."""
     from unittest.mock import Mock, patch
@@ -70,5 +60,4 @@
         AudioTranscriber()
         assert mock.call_args.args[0] == "automatic-speech-recognition"
         assert mock.call_args.kwargs.get("model") == "openai/whisper-base"
-        assert mock.call_args.kwargs.get("language") == "de"
->>>>>>> 8950ce88
+        assert mock.call_args.kwargs.get("language") == "de"