--- conflicted
+++ resolved
@@ -18,20 +18,11 @@
 an audio-based emotion model.
 
 ## Default models
-
-<<<<<<< HEAD
-The built-in classes work with German data. `AudioTranscriber` loads
-`openai/whisper-base` and selects German via
-`generate_kwargs={"language": "de"}` when transcribing, while
-`TextEmotionAnnotator` uses `oliverguhr/german-emotion-bert` for emotion
-classification.
-=======
 The built-in classes work with German data. `AudioTranscriber` uses
 `openai/whisper-base` for speech recognition and passes
 `language='de'` when invoking the pipeline. `TextEmotionAnnotator` uses
 ``meta-llama/Meta-Llama-3-8B-Instruct`` to generate a single emotion
 label.
->>>>>>> 8f4be8af
 
 ## Usage
 
