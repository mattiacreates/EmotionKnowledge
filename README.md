--- conflicted
+++ resolved
@@ -42,11 +42,9 @@
 Add `--diarize` to enable speaker diarization with WhisperX. When diarization
 is enabled you can also store each speaker segment in a local ChromaDB
 instance by providing a database path and output directory for the audio
-<<<<<<< HEAD
-clips. Each stored segment includes its speaker label, text and clip path:
-=======
+
 clips:
->>>>>>> 3f5e8b5d
+ChromaDB-Implementation
 
 ```bash
 python -m emotion_knowledge path/to/audio.wav --diarize \
